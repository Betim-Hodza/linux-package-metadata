#!/usr/bin/env bash

#  Safety flags
set -euo pipefail               # abort on error, treat unset vars as errors
IFS=$'\n\t'                     # sane field separator for loops

#  GLOBAL CONSTANTS
XARGS_PROCESSES=10                     # how many parallel workers
UBUNTU_COMPONENTS=("main" "restricted" "universe" "multiverse")
DEBIAN_COMPONENTS=("main" "non-free")
CENTOS_VERSIONS=("9-stream" "10-stream")
ROCKY_VERSIONS=("8.5" "8.6" "8.7" "8.8" "8.9" "8.10" "9.0" "9.1" "9.2" "9.3" "9.4" "9.5" "9.6" "10.0")
FEDORA_TYPE=("archive")
FEDORA_VERSIONS=("38" "39" "40" "41" "42")
ALPINE_VERSIONS=("v3.18" "v3.19" "v3.2" "v3.20" "v3.21" "v3.22" "latest-stable" "edge")
ALPINE_COMPONENTS=("main" "release" "community")
TEMP_DIR="temp"
OUTPUT_DIR="output"
DISTRO="NULL"

# Network and retry settings
MAX_RETRIES=3
TIMEOUT=30
RETRY_DELAY=5

#  Logging helper (time‑stamped)
log() {
  printf '[%(%Y-%m-%d %H:%M:%S)T] %s\n' -1 "$*" >&2
}
export -f log

#  Resolve script root (absolute paths)
SCRIPT_ROOT="$(cd "$(dirname "${BASH_SOURCE[0]}")" && pwd)"
# These will be overwritten later per‑distro
TEMP_DIR="${SCRIPT_ROOT}/${TEMP_DIR}"
OUTPUT_DIR="${SCRIPT_ROOT}/${OUTPUT_DIR}"
export OUTPUT_DIR TEMP_DIR MAX_RETRIES TIMEOUT RETRY_DELAY

#  Helper – open lock files (called after we know the distro)
open_locks() {
  # make sure the directories exist before we try to open files inside them
  mkdir -p "$TEMP_DIR" "$OUTPUT_DIR"

  # 200 – packages.csv   (write‑only, shared by all workers)
  exec 200>>"${OUTPUT_DIR}/packages.csv"

  # 201 – files.csv      (write‑only, shared by all workers)
  exec 201>>"${OUTPUT_DIR}/files.csv"

  # 202 – subfolders list (read‑only for the discovery phase)
  exec 202>>"${TEMP_DIR}/subfolders.txt"

  # 203 – urls.csv (append‑only, used by add_url)
  exec 203>>"${OUTPUT_DIR}/urls.csv"

  # 204 – urls.csv (read/write, used by set_state)
  exec 204>>"${OUTPUT_DIR}/urls.csv"
}
export -f open_locks

#  Functions

#  add_url – append a new URL with state = -1 (not‑started)
add_url() {
  local url=$1
  flock -x 203 -c "printf '%s,-1\n' \"$url\" >> \"${OUTPUT_DIR}/urls.csv\""
}
export -f add_url

#  set_state – update the state column for a given URL
#  (uses an in‑place sed, far faster than rewriting the whole file)
set_state() {
  local url=$1 new_state=$2
  flock -x 204 sed -i -E "s|^(${url}),.*$|\\1,${new_state}|" "${OUTPUT_DIR}/urls.csv"
}
export -f set_state

# Robust curl function with retries and timeouts
curl_robust() {
  local url=$1
  local retries=0
  
  while [ $retries -lt $MAX_RETRIES ]; do
    if curl -s -L --connect-timeout $TIMEOUT --max-time $((TIMEOUT * 2)) --retry 2 --retry-delay $RETRY_DELAY "$url"; then
      return 0
    fi
    retries=$((retries + 1))
    if [ $retries -lt $MAX_RETRIES ]; then
      log "Retry $retries/$MAX_RETRIES for URL: $url"
      sleep $RETRY_DELAY
    fi
  done
  log "ERROR: Failed to fetch after $MAX_RETRIES attempts: $url"
  return 1
}
export -f curl_robust

# Robust wget function with retries and timeouts
wget_robust() {
  local url=$1
  local output=$2
  local retries=0
  
  while [ $retries -lt $MAX_RETRIES ]; do
    if wget -q --timeout=$TIMEOUT --tries=1 --connect-timeout=$TIMEOUT -O "$output" "$url"; then
      # Verify the file was actually downloaded and has content
      if [ -s "$output" ]; then
        return 0
      else
        log "WARNING: Downloaded file is empty: $url"
        rm -f "$output"
      fi
    fi
    retries=$((retries + 1))
    if [ $retries -lt $MAX_RETRIES ]; then
      log "Retry $retries/$MAX_RETRIES for download: $url"
      sleep $RETRY_DELAY
    fi
  done
  log "ERROR: Failed to download after $MAX_RETRIES attempts: $url"
  return 1
}
export -f wget_robust

#  get_subfolders – fetch the list of sub‑folders for a "letter" URL
get_subfolders() {
  local base=$1
  local content
  
  if ! content=$(curl_robust "$base"); then
    log "ERROR: Failed to get subfolders from $base"
    return 1
  fi
  
  echo "$content" |
    grep -oE '<a[^>]* href="([^"]+)"' |
    sed -E 's/.*href="([^"]+)".*/\1/' |
    grep -vE '^\.\.?$' |
    while IFS= read -r sf; do
      printf '%s/%s\n' "$base" "$sf"
    done |
    flock -x 202 cat >> "${TEMP_DIR}/subfolders.txt"
}
export -f get_subfolders

#  get_packages – from a sub‑folder URL, extract package file names
get_packages() {
  local subfolder_url=$1
  local pkgs
  local content

  if ! content=$(curl_robust "$subfolder_url"); then
    log "ERROR: Failed to get packages from $subfolder_url"
    return 1
  fi

  case $DISTRO in
    ubuntu|debian)
      pkgs=$(echo "$content" |
            grep -oE '<a[^>]* href="[^"]+\.deb"' |
            sed -E 's/.*href="([^"]+)".*/\1/')
      ;;
    fedora|rocky|centos)
      pkgs=$(echo "$content" |
            grep -oE '<a[^>]* href="[^"]+\.rpm"' |
            sed -E 's/.*href="([^"]+)".*/\1/')
      ;;
    arch)
      pkgs=$(echo "$content" |
            grep -oE '<a[^>]* href="[^"]+\.zst"' |
            sed -E 's/.*href="([^"]+)".*/\1/')
      ;;
    alpine)
      pkgs=$(echo "$content" |
            grep -oE '<a[^>]* href="[^"]+\.apk"' |
            sed -E 's/.*href="([^"]+)".*/\1/')
      ;;
  esac

  if [ -n "$pkgs" ]; then
    while IFS= read -r p; do
      [ -n "$p" ] && add_url "${subfolder_url}/${p}"
    done <<<"$pkgs"
  fi
}
export -f get_packages

# Check if system has required tools
check_dependencies() {
  local missing_tools=()
  
  case $DISTRO in
    ubuntu|debian)
      command -v dpkg-deb >/dev/null || missing_tools+=("dpkg-deb")
      ;;
    fedora|rocky|centos)
      command -v rpm2cpio >/dev/null || missing_tools+=("rpm2cpio")
      command -v cpio >/dev/null || missing_tools+=("cpio")
      command -v rpm >/dev/null || missing_tools+=("rpm")
      ;;
    arch)
      command -v unzstd >/dev/null || missing_tools+=("unzstd")
      ;;
  esac
  
  command -v sha256sum >/dev/null || missing_tools+=("sha256sum")
  command -v wget >/dev/null || missing_tools+=("wget")
  command -v curl >/dev/null || missing_tools+=("curl")
  command -v uuidgen >/dev/null || missing_tools+=("uuidgen")
  
  if [ ${#missing_tools[@]} -gt 0 ]; then
    log "ERROR: Missing required tools: ${missing_tools[*]}"
    exit 1
  fi
}
export -f check_dependencies

#  process_package – download, unpack, hash archive & files
process_package() {
  local PACKAGE_URL=$1

  # -------------------  Check current state -------------------
  local cur_state
  cur_state=$(grep -m1 -F "$PACKAGE_URL" "${OUTPUT_DIR}/urls.csv" 2>/dev/null | cut -d, -f2 || echo -1)
  [[ $cur_state == -1 ]] || return   # already processed / in‑progress

  # -------------------  Mark as "downloading" -----------------
  set_state "$PACKAGE_URL" 0

  # -------------------  Download the package -----------------
  local PACKAGE=$(basename "$PACKAGE_URL")
  local PACKAGE_FILE="${TEMP_DIR}/${PACKAGE}"

  if ! wget_robust "$PACKAGE_URL" "$PACKAGE_FILE"; then
    log "ERROR: download failed – $PACKAGE_URL"
    set_state "$PACKAGE_URL" -1
    return
  fi

  # -------------------  Unpack & extract name / version -------
  local uniq_id PACKAGE_DIR PACKAGE_NAME PACKAGE_VERSION
  uniq_id=$(uuidgen 2>/dev/null || echo "$$-$RANDOM-$(date +%s)")
  PACKAGE_DIR="${TEMP_DIR}/${PACKAGE}-${uniq_id}"
  mkdir -p "$PACKAGE_DIR"

  case $DISTRO in
    ubuntu|debian)
      PACKAGE_NAME=${PACKAGE%%_*}
      PACKAGE_VERSION=$(echo "$PACKAGE" | cut -d '_' -f 2)
      if ! timeout 60 dpkg-deb -x "$PACKAGE_FILE" "$PACKAGE_DIR" 2>/dev/null; then
        log "ERROR: cannot extract $PACKAGE_FILE"
        rm -f "$PACKAGE_FILE"
        rm -rf "$PACKAGE_DIR"
        set_state "$PACKAGE_URL" -1
        return
      fi
      ;;
    fedora|rocky|centos)
      PACKAGE_NAME=$(rpm2cpio "$PACKAGE_FILE" 2>/dev/null | cpio -it 2>/dev/null | head -n1 | cut -d'-' -f1 2>/dev/null || echo "unknown")
      PACKAGE_VERSION=$(rpm -qp --queryformat '%{VERSION}-%{RELEASE}' "$PACKAGE_FILE" 2>/dev/null || echo "unknown")
      if ! timeout 60 bash -c "rpm2cpio '$PACKAGE_FILE' | cpio -idmv -D '$PACKAGE_DIR' 2>/dev/null"; then
        log "ERROR: cannot extract $PACKAGE_FILE"
        rm -f "$PACKAGE_FILE"
        rm -rf "$PACKAGE_DIR"
        set_state "$PACKAGE_URL" -1
        return
      fi
      ;;
    arch)
      PACKAGE_NAME=$(basename "$PACKAGE" .zst | rev | cut -d'-' -f4- | rev)
      PACKAGE_VERSION=$(basename "$PACKAGE" .zst | rev | cut -d'-' -f3-2 | rev)
      if ! timeout 60 tar -I unzstd -xf "$PACKAGE_FILE" -C "$PACKAGE_DIR" 2>/dev/null; then
        log "ERROR: cannot extract $PACKAGE_FILE"
        rm -f "$PACKAGE_FILE"
        rm -rf "$PACKAGE_DIR"
        set_state "$PACKAGE_URL" -1
        return
      fi
      ;;
    alpine)
      PACKAGE_NAME=$(basename "$PACKAGE" .apk | rev | cut -d'-' -f3- | rev)
      PACKAGE_VERSION=$(basename "$PACKAGE" .apk | rev | cut -d'-' -f2-1 | rev)
      if ! timeout 60 tar -xzf "$PACKAGE_FILE" -C "$PACKAGE_DIR" 2>/dev/null; then
        log "ERROR: cannot extract $PACKAGE_FILE"
        rm -f "$PACKAGE_FILE"
        rm -rf "$PACKAGE_DIR"
        set_state "$PACKAGE_URL" -1
        return
      fi
      ;;
  esac

  # -------------------  Compute archive hash -----------------
  local PKG_SHA
  PKG_SHA=$(sha256sum "$PACKAGE_FILE" | cut -d' ' -f1)

  flock -x 200 -c "printf '%s,%s,%s,%s\n' \"$PACKAGE_NAME\" \"$PACKAGE_VERSION\" \"$PKG_SHA\" \"$PACKAGE_URL\" >> \"${OUTPUT_DIR}/packages.csv\""

  # -------------------   Walk every file & record its hash -----
  while IFS= read -r -d '' f; do
    local FILE_SHA REL_PATH
    FILE_SHA=$(sha256sum "$f" 2>/dev/null | cut -d' ' -f1 || echo "error")
    REL_PATH="${f#$PACKAGE_DIR/}"
    flock -x 201 -c "printf '%s,%s,%s,%s,%s\n' \"$PACKAGE_NAME\" \"$PACKAGE_VERSION\" \"$FILE_SHA\" \"$REL_PATH\" \"$PACKAGE_URL\" >> \"${OUTPUT_DIR}/files.csv\""
  done < <(find "$PACKAGE_DIR" -type f -print0 2>/dev/null)

  # -------------------   Mark as completed & clean up ---------
  set_state "$PACKAGE_URL" 1
  rm -f "$PACKAGE_FILE"
  rm -rf "$PACKAGE_DIR"
  
  log "Completed: $PACKAGE_NAME ($PACKAGE_VERSION)"
}
export -f process_package

# Progress monitoring function
show_progress() {
  while true; do
    sleep 30
    if [ -f "${OUTPUT_DIR}/urls.csv" ]; then
      local total=$(( $(wc -l < "${OUTPUT_DIR}/urls.csv") - 1 ))
      local completed=$(awk -F, '$2==1{c++} END{print c}' "${OUTPUT_DIR}/urls.csv" 2>/dev/null || echo "0")
      local in_progress=$(awk -F, '$2==0{c++} END{print c}' "${OUTPUT_DIR}/urls.csv" 2>/dev/null || echo "0")
      local failed=$(awk -F, '$2==-1{c++} END{print c}' "${OUTPUT_DIR}/urls.csv" 2>/dev/null || echo "0")
      
      if [ "$total" -gt 0 ]; then
        local percent=$((completed * 100 / total))
        log "Progress: $completed/$total ($percent%) completed, $in_progress in progress, $failed failed"
      fi
    fi
  done
}

#  MAIN
log "Script started – $(date '+%Y-%m-%d %H:%M:%S')"
log "It is recommended to run this inside tmux or as a background job."

# ------------------- Argument parsing -------------------
DISTRO=""
while [[ $# -gt 0 ]]; do
  case $1 in
    --distro) DISTRO=$2; shift 2 ;;
    --processes) XARGS_PROCESSES=$2; shift 2 ;;
    --timeout) TIMEOUT=$2; shift 2 ;;
    --retries) MAX_RETRIES=$2; shift 2 ;;
    -h|--help)
      echo "Usage: $0 --distro <ubuntu|debian|fedora|rocky|centos|arch|alpine> [OPTIONS]"
      echo "Options:"
      echo "  --processes N    Number of parallel workers (default: $XARGS_PROCESSES)"
      echo "  --timeout N      Timeout in seconds (default: $TIMEOUT)"
      echo "  --retries N      Max retry attempts (default: $MAX_RETRIES)"
      exit 0 ;;
    *) echo "Unknown option: $1" >&2; exit 1 ;;
  esac
done

if [[ -z $DISTRO ]]; then
  log "Missing --distro argument"
  exit 1
fi

log "Selected distro: $DISTRO"
log "Parallel workers: $XARGS_PROCESSES"
log "Timeout: ${TIMEOUT}s"
log "Max retries: $MAX_RETRIES"

# ------------------- Check dependencies -----------------
check_dependencies

# ------------------- Set per‑distro directories -------------
case $DISTRO in
  ubuntu)  TEMP_DIR="${SCRIPT_ROOT}/ubuntu/temp";   OUTPUT_DIR="${SCRIPT_ROOT}/ubuntu/output" ;;
  debian)  TEMP_DIR="${SCRIPT_ROOT}/debian/temp";   OUTPUT_DIR="${SCRIPT_ROOT}/debian/output" ;;
  fedora)  TEMP_DIR="${SCRIPT_ROOT}/fedora/temp";   OUTPUT_DIR="${SCRIPT_ROOT}/fedora/output" ;;
  rocky)   TEMP_DIR="${SCRIPT_ROOT}/rocky/temp";    OUTPUT_DIR="${SCRIPT_ROOT}/rocky/output" ;;
  centos)  TEMP_DIR="${SCRIPT_ROOT}/centos/temp";   OUTPUT_DIR="${SCRIPT_ROOT}/centos/output" ;;
  arch)    TEMP_DIR="${SCRIPT_ROOT}/arch/temp";     OUTPUT_DIR="${SCRIPT_ROOT}/arch/output" ;;
  alpine)  TEMP_DIR="${SCRIPT_ROOT}/alpine/temp";   OUTPUT_DIR="${SCRIPT_ROOT}/alpine/output" ;;
  *) log "Unsupported distro: $DISTRO"; exit 1 ;;
esac

export DISTRO TEMP_DIR OUTPUT_DIR

#  Open the lock files now that the directories are known
open_locks

#  Ensure CSV headers exist (files are already opened)
[[ -s "${OUTPUT_DIR}/packages.csv" ]] || echo "name,version,sha256,url" > "${OUTPUT_DIR}/packages.csv"
[[ -s "${OUTPUT_DIR}/files.csv"    ]] || echo "name,version,sha256,file,url" > "${OUTPUT_DIR}/files.csv"
[[ -s "${OUTPUT_DIR}/urls.csv"     ]] || echo "url,state" > "${OUTPUT_DIR}/urls.csv"

# Start progress monitoring in background
show_progress &
PROGRESS_PID=$!

# Set up signal handlers for cleanup
cleanup() {
  log "Cleaning up..."
  kill $PROGRESS_PID 2>/dev/null || true
  
  # Close file descriptors
  exec 200>&- 2>/dev/null || true
  exec 201>&- 2>/dev/null || true
  exec 202>&- 2>/dev/null || true
  exec 203>&- 2>/dev/null || true
  exec 204>&- 2>/dev/null || true
  
  log "Script interrupted"
  exit 1
}
trap cleanup INT TERM

# ------------------- URL discovery (or resume) ------------
if [[ -s "${OUTPUT_DIR}/urls.csv" && $(tail -n +2 "${OUTPUT_DIR}/urls.csv" 2>/dev/null | wc -l) -gt 0 ]]; then
  log "Resuming – URLs already discovered"
else
  log "Starting URL discovery..."
  LETTERS_FILE="${TEMP_DIR}/letters.txt"
  : >"$LETTERS_FILE"

  case $DISTRO in
    ubuntu)
      for comp in "${UBUNTU_COMPONENTS[@]}"; do
        base="https://mirrors.kernel.org/ubuntu/pool/${comp}"
        content=$(curl_robust "$base" || continue)
        echo "$content" |
          grep -oE '<a[^>]* href="([^"]+)"' |
          sed -E 's/.*href="([^"]+)".*/\1/' |
          grep -vE '^\.\.?$' |
          while IFS= read -r f; do echo "$base/$f"; done >> "$LETTERS_FILE"
      done
      ;;
    debian)
      for comp in "${DEBIAN_COMPONENTS[@]}"; do
        base="https://mirrors.edge.kernel.org/debian/pool/${comp}"
        content=$(curl_robust "$base" || continue)
        echo "$content" |
          grep -oE '<a[^>]* href="([^"]+)"' |
          sed -E 's/.*href="([^"]+)".*/\1/' |
          grep -vE '^\.\.?$' |
          while IFS= read -r f; do echo "$base/$f"; done >> "$LETTERS_FILE"
      done
      ;;
    fedora)
      for type in "${FEDORA_TYPE[@]}"; do
        for version in "${FEDORA_VERSIONS[@]}"; do
          # skip archive for versions 41+ (as in original script)
          if [[ "$type" == "archive" && "$version" =~ ^(41|42)$ ]]; then continue; fi
          base_url="https://download-ib01.fedoraproject.org/pub/${type}/fedora/linux/releases/${version}/Everything/x86_64/os/Packages/"
          content=$(curl_robust "$base_url" || continue)
          echo "$content" |
            grep -oE '<a[^>]* href="([^"]+)"' |
            sed -E 's/.*href="([^"]+)".*/\1/' |
            grep -vE '^\.\.?$' |
            while IFS= read -r f; do echo "$base_url/$f"; done >> "$LETTERS_FILE"
        done
      done
      ;;
    rocky)
      for version in "${ROCKY_VERSIONS[@]}"; do
        base_url="https://dfw.mirror.rackspace.com/rocky/${version}/AppStream/x86_64/os/Packages/"
        content=$(curl_robust "$base_url" || continue)
        echo "$content" |
          grep -oE '<a[^>]* href="([^"]+)"' |
          sed -E 's/.*href="([^"]+)".*/\1/' |
          grep -vE '^\.\.?$' |
          while IFS= read -r f; do echo "$base_url/$f"; done >> "$LETTERS_FILE"
      done
      ;;
    centos)
      for version in "${CENTOS_VERSIONS[@]}"; do
        echo "https://dfw.mirror.rackspace.com/centos-stream/${version}/AppStream/x86_64/os/Packages" >> "$LETTERS_FILE"
      done
      ;;
    arch)
      echo "https://mirrors.edge.kernel.org/archlinux/pool/packages" >> "$LETTERS_FILE"
      ;;
    alpine)
      for version in "${ALPINE_VERSIONS[@]}"; do
        for component in "${ALPINE_COMPONENTS[@]}"; do
          echo "https://mirrors.edge.kernel.org/alpine/${version}/${component}/x86_64" >> "$LETTERS_FILE"
        done
      done
      ;;
  esac

  # ------------------- Subfolders -------------------------
  log "Discovering subfolders..."
  if [ -s "$LETTERS_FILE" ]; then
    xargs -a "$LETTERS_FILE" -P "$XARGS_PROCESSES" -I {} bash -c 'get_subfolders "{}" || true'
  fi

  # ------------------- Package URLs -----------------------
  log "Discovering package URLs..."
  if [ -s "${TEMP_DIR}/subfolders.txt" ]; then
    xargs -a "${TEMP_DIR}/subfolders.txt" -P "$XARGS_PROCESSES" -I {} bash -c 'get_packages "{}" || true'
  fi

  log "URL discovery finished – $(tail -n +2 "${OUTPUT_DIR}/urls.csv" 2>/dev/null | wc -l || echo 0) URLs recorded"
fi

# ------------------- Process packages in parallel ----------
log "Starting parallel processing of packages (up to $XARGS_PROCESSES workers)"
if [ -s "${OUTPUT_DIR}/urls.csv" ] && [ "$(tail -n +2 "${OUTPUT_DIR}/urls.csv" 2>/dev/null | wc -l)" -gt 0 ]; then
  tail -n +2 "${OUTPUT_DIR}/urls.csv" | cut -d, -f1 |
    xargs -P "$XARGS_PROCESSES" -I {} bash -c 'process_package "{}" || true'
else
  log "No URLs to process"
fi

# Stop progress monitoring
kill $PROGRESS_PID 2>/dev/null || true

# ------------------- Final summary -------------------------
PKGS=$(( $(wc -l < "${OUTPUT_DIR}/packages.csv" 2>/dev/null || echo 1) - 1 ))
FILES=$(( $(wc -l < "${OUTPUT_DIR}/files.csv" 2>/dev/null || echo 1) - 1 ))
DONE=$(awk -F, '$2==1{c++} END{print c}' "${OUTPUT_DIR}/urls.csv" 2>/dev/null || echo 0)
FAILED=$(awk -F, '$2==-1{c++} END{print c}' "${OUTPUT_DIR}/urls.csv" 2>/dev/null || echo 0)
log "Finished – $PKGS packages, $FILES files, $DONE URLs completed, $FAILED failed"

# ------------------- Clean‑up (close descriptors) ----------
exec 200>&- 2>/dev/null || true
exec 201>&- 2>/dev/null || true
exec 202>&- 2>/dev/null || true
exec 203>&- 2>/dev/null || true
<<<<<<< HEAD
exec 204>&- 2>/dev/null || true
=======
exec 204>&- 2>/dev/null || true
>>>>>>> 3443b7b9
<|MERGE_RESOLUTION|>--- conflicted
+++ resolved
@@ -523,8 +523,4 @@
 exec 201>&- 2>/dev/null || true
 exec 202>&- 2>/dev/null || true
 exec 203>&- 2>/dev/null || true
-<<<<<<< HEAD
-exec 204>&- 2>/dev/null || true
-=======
-exec 204>&- 2>/dev/null || true
->>>>>>> 3443b7b9
+exec 204>&- 2>/dev/null || true